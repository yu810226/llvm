--- conflicted
+++ resolved
@@ -31,11 +31,7 @@
 dnl===-----------------------------------------------------------------------===
 dnl Initialize autoconf and define the package name, version number and
 dnl email address for reporting bugs.
-<<<<<<< HEAD
-AC_INIT([[llvm]],[[2.5]],[llvmbugs@cs.uiuc.edu])
-=======
 AC_INIT([[llvm]],[[2.6svn]],[llvmbugs@cs.uiuc.edu])
->>>>>>> dac5c4b1
 
 dnl Provide a copyright substitution and ensure the copyright notice is included
 dnl in the output of --version option of the generated configure script.
